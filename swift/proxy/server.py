--- conflicted
+++ resolved
@@ -205,22 +205,9 @@
         self.admin_key = conf.get('admin_key', None)
         register_swift_info(
             version=swift_version,
-<<<<<<< HEAD
-            max_file_size=constraints.MAX_FILE_SIZE,
-            max_meta_name_length=constraints.MAX_META_NAME_LENGTH,
-            max_meta_value_length=constraints.MAX_META_VALUE_LENGTH,
-            max_meta_count=constraints.MAX_META_COUNT,
-            account_listing_limit=constraints.ACCOUNT_LISTING_LIMIT,
-            container_listing_limit=constraints.CONTAINER_LISTING_LIMIT,
-            max_account_name_length=constraints.MAX_ACCOUNT_NAME_LENGTH,
-            max_container_name_length=constraints.MAX_CONTAINER_NAME_LENGTH,
-            max_object_name_length=constraints.MAX_OBJECT_NAME_LENGTH,
             policies=POLICIES.get_policy_info(),
-            strict_cors_mode=self.strict_cors_mode)
-=======
             strict_cors_mode=self.strict_cors_mode,
             **constraints.EFFECTIVE_CONSTRAINTS)
->>>>>>> 856c1553
 
     def check_config(self):
         """
